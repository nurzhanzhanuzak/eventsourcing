--- conflicted
+++ resolved
@@ -17,20 +17,9 @@
 application.config['SQLALCHEMY_TRACK_MODIFICATIONS'] = False
 
 
-<<<<<<< HEAD
-class IntegerSequencedItemRecord(db.Model):
-    __tablename__ = 'integer_sequenced_items'
-
-    # Sequence ID (e.g. an entity or aggregate ID).
-    sequence_id = db.Column(UUIDType(), primary_key=True)
-
-    # Position (index) of item in sequence.
-    position = db.Column(db.BigInteger(), primary_key=True)
-=======
 # Define database connection.
 db = SQLAlchemy(application)
 
->>>>>>> e2de5c90
 
 # Define database tables.
 class IntegerSequencedItem(db.Model):
@@ -41,11 +30,6 @@
     topic = db.Column(db.String(255))
     data = db.Column(db.Text())
 
-<<<<<<< HEAD
-    # Unique constraint includes 'sequence_id' and 'position'.
-    __table_args__ = db.Index('index', 'sequence_id', 'position'),
-=======
->>>>>>> e2de5c90
 
 # Construct eventsourcing application.
 init_example_application(
